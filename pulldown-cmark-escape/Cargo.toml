--- conflicted
+++ resolved
@@ -11,13 +11,8 @@
 keywords = ["escape", "html", "markdown", "commonmark"]
 categories = ["text-processing"]
 edition = "2021"
-<<<<<<< HEAD
-rust-version = "1.70" # Update README.md and azure-pipelines.yml if this changes.
-readme = "../README.md"
-=======
 rust-version = "1.70" # Update README.md and GitHub action when changing this
 readme = "./README.md"
->>>>>>> a9a6ed7c
 
 [features]
 simd = []