--- conflicted
+++ resolved
@@ -348,25 +348,15 @@
 
 fn is_ascii_alpha(c: u8) -> bool {
     match c {
-<<<<<<< HEAD
-        b'a' ..= b'z' | b'A' ..= b'Z' => true,
-        _ => false
-=======
-        b'a'...b'z' | b'A'...b'Z' => true,
+        b'a'..=b'z' | b'A'..=b'Z' => true,
         _ => false,
->>>>>>> 23e99572
     }
 }
 
 fn is_ascii_alphanumeric(c: u8) -> bool {
     match c {
-<<<<<<< HEAD
-        b'0' ..= b'9' | b'a' ..= b'z' | b'A' ..= b'Z' => true,
-        _ => false
-=======
-        b'0'...b'9' | b'a'...b'z' | b'A'...b'Z' => true,
+        b'0'..=b'9' | b'a'..=b'z' | b'A'..=b'Z' => true,
         _ => false,
->>>>>>> 23e99572
     }
 }
 
@@ -659,11 +649,7 @@
     let mut c = *bytes.get(0)?;
     let (w, start) = match c {
         b'-' | b'+' | b'*' => (1, 0),
-<<<<<<< HEAD
-        b'0' ..= b'9' => {
-=======
-        b'0'...b'9' => {
->>>>>>> 23e99572
+        b'0'..=b'9' => {
             let (length, start) = parse_decimal(bytes);
             c = *bytes.get(length)?;
             if !(c == b'.' || c == b')') {
@@ -899,11 +885,7 @@
         let mut nest = 0;
         while i < bytes.len() {
             match bytes[i] {
-<<<<<<< HEAD
-                0x0 ..= 0x20 => {
-=======
-                0x0...0x20 => {
->>>>>>> 23e99572
+                0x0..=0x20 => {
                     break;
                 }
                 b'(' => {
@@ -1198,11 +1180,7 @@
     let mut ended = false;
     while i < bytes.len() {
         match bytes[i] {
-<<<<<<< HEAD
-            b'\0' ..= b' ' => {
-=======
-            b'\0'...b' ' => {
->>>>>>> 23e99572
+            b'\0'..=b' ' => {
                 ended = true;
             }
             b'>' | b'<' => break,
@@ -1314,11 +1292,7 @@
                 Some(ix + 1)
             }
         }
-<<<<<<< HEAD
-        b'A' ..= b'Z' if ix > scan_guard.declaration => {
-=======
-        b'A'...b'Z' if ix > scan_guard.declaration => {
->>>>>>> 23e99572
+        b'A'..=b'Z' if ix > scan_guard.declaration => {
             // Scan declaration.
             ix += scan_while(&bytes[ix..], |c| c >= b'A' && c <= b'Z');
             let whitespace = scan_while(&bytes[ix..], is_ascii_whitespace);
